#!/usr/bin/python
##############################################################################
# Copyright 2016-2017 Rigetti Computing
#
#    Licensed under the Apache License, Version 2.0 (the "License");
#    you may not use this file except in compliance with the License.
#    You may obtain a copy of the License at
#
#        http://www.apache.org/licenses/LICENSE-2.0
#
#    Unless required by applicable law or agreed to in writing, software
#    distributed under the License is distributed on an "AS IS" BASIS,
#    WITHOUT WARRANTIES OR CONDITIONS OF ANY KIND, either express or implied.
#    See the License for the specific language governing permissions and
#    limitations under the License.
##############################################################################
"""
Pure QVM that only executes pyQuil programs containing Gates, and returns the 
unitary resulting from the program evolution.
"""
from pyquil.quil import Program
from pyquil.quilbase import *

from .unitary_generator import tensor_gates
from .qam import QAM


class QVM_Unitary(QAM):
    """
    A  P Y T H O N
    Q U A N T U M
    V I R T U A L
    M A C H I N E

    Only pyQuil programs containing pure Gates or DefGate objects are accepted.
    The QVM_Unitary kernel applies all the gates, and returns the unitary
    corresponding to the input program.

    Note: no classical control flow, measurements allowed.
    """
    def __init__(self, qubits=None, program=None, program_counter=None,
                 classical_memory=None, gate_set=None, defgate_set=None,
                 unitary=None):
        """
        Subclassed from QAM this is a pure QVM.
        """
        super(QVM_Unitary, self).__init__(qubits=qubits, program=program,
                                          program_counter=program_counter,
                                          classical_memory=classical_memory,
                                          gate_set=gate_set,
                                          defgate_set=defgate_set)
        self.umat = unitary
        self.all_inst = False

    def transition(self, instruction):
        """
        Implements a transition on the unitary-qvm.

        :param instruction: QuilAction gate to be implemented
        """
        if instruction.operator_name in self.gate_set or \
            instruction.operator_name in self.defgate_set:
            # get the unitary and evolve the state
            unitary = tensor_gates(self.gate_set, self.defgate_set, \
                                   instruction, self.num_qubits)
            self.umat = unitary.dot(self.umat)
            self.program_counter += 1
        else:
            raise TypeError("Gate {} is not in the "
                            "gate set".format(instruction.operator_name))

    def unitary(self, pyquil_program):
        """
        Return the unitary of a pyquil program

        This method initializes a qvm with a gate_set, protoquil program (expressed
        as a pyquil program), and then executes the QVM statemachine.

        :param pyquil_program: (pyquil.Program) object containing only protoQuil
                                instructions.

        :return: a unitary corresponding to the output of the program.
        :rtype: np.array
        """

        # load program
        self.load_program(pyquil_program)
        
        # setup unitary
        self.umat = np.eye(2 ** self.num_qubits)

        # evolve unitary
        self.kernel()

        return self.umat

    def expectation(self, pyquil_program, operator_programs=[Program()]):
        """
        Calculate the expectation value given a state prepared.

        TODO - currently unimplemented.

        :param pyquil_program: (pyquil.Program) object containing only protoQuil
                               instructions.
        :param operator_programs: (optional, list) of PauliTerms. Default is
                                  Identity operator.

        :return: expectation value of the operators.
        :rtype: float
        """
<<<<<<< HEAD
        raise NotImplementedError("Expectation not implemented yet")
=======
        # TODO
        raise NotImplementedError()
>>>>>>> bd7535a3
<|MERGE_RESOLUTION|>--- conflicted
+++ resolved
@@ -98,8 +98,6 @@
         """
         Calculate the expectation value given a state prepared.
 
-        TODO - currently unimplemented.
-
         :param pyquil_program: (pyquil.Program) object containing only protoQuil
                                instructions.
         :param operator_programs: (optional, list) of PauliTerms. Default is
@@ -108,9 +106,5 @@
         :return: expectation value of the operators.
         :rtype: float
         """
-<<<<<<< HEAD
-        raise NotImplementedError("Expectation not implemented yet")
-=======
         # TODO
-        raise NotImplementedError()
->>>>>>> bd7535a3
+        raise NotImplementedError()